from ..layers.core import Layer, MaskedLayer
from ..utils.theano_utils import shared_zeros, shared_ones, shared_scalars
import theano.tensor as T

<<<<<<< HEAD

class LeakyReLU(Layer):
=======
class LeakyReLU(MaskedLayer):
>>>>>>> 84a3b5ae
    def __init__(self, alpha=0.3):
        super(LeakyReLU, self).__init__()
        self.alpha = alpha

    def get_output(self, train):
        X = self.get_input(train)
        return ((X + abs(X)) / 2.0) + self.alpha * ((X - abs(X)) / 2.0)

    def get_config(self):
        return {"name": self.__class__.__name__,
                "alpha": self.alpha}


class PReLU(MaskedLayer):
    '''
        Reference:
            Delving Deep into Rectifiers: Surpassing Human-Level Performance on ImageNet Classification
                http://arxiv.org/pdf/1502.01852v1.pdf
    '''
    def __init__(self, input_shape):
        super(PReLU, self).__init__()
        self.alphas = shared_zeros(input_shape)
        self.params = [self.alphas]
        self.input_shape = input_shape

    def get_output(self, train):
        X = self.get_input(train)
        pos = ((X + abs(X)) / 2.0)
        neg = self.alphas * ((X - abs(X)) / 2.0)
        return pos + neg

    def get_config(self):
<<<<<<< HEAD
        return {"name": self.__class__.__name__,
                "input_shape": self.input_shape}
=======
        return {"name":self.__class__.__name__,
        "input_shape":self.input_shape}


class ParametricSoftplus(MaskedLayer):
    '''
        Parametric Softplus of the form: alpha * (1 + exp(beta * X))

        Reference:
            Inferring Nonlinear Neuronal Computation Based on Physiologically Plausible Inputs
            http://journals.plos.org/ploscompbiol/article?id=10.1371/journal.pcbi.1003143
    '''
    def __init__(self, input_shape, alpha_init=0.2, beta_init=5.0):
        super(ParametricSoftplus,self).__init__()
        self.alpha_init = alpha_init
        self.beta_init = beta_init
        self.alphas = shared_scalars(input_shape, alpha_init)
        self.betas = shared_scalars(input_shape, beta_init)
        self.params = [self.alphas, self.betas]
        self.input_shape = input_shape

    def get_output(self, train):
        X = self.get_input(train)
        return T.nnet.softplus(self.betas * X) * self.alphas

    def get_config(self):
        return {"name":self.__class__.__name__,
            "input_shape":self.input_shape,
            "alpha_init":self.alpha_init,
            "beta_init":self.beta_init}
>>>>>>> 84a3b5ae
<|MERGE_RESOLUTION|>--- conflicted
+++ resolved
@@ -1,13 +1,10 @@
 from ..layers.core import Layer, MaskedLayer
-from ..utils.theano_utils import shared_zeros, shared_ones, shared_scalars
+from ..utils.theano_utils import shared_zeros, shared_ones, sharedX
 import theano.tensor as T
+import numpy as np
 
-<<<<<<< HEAD
 
-class LeakyReLU(Layer):
-=======
 class LeakyReLU(MaskedLayer):
->>>>>>> 84a3b5ae
     def __init__(self, alpha=0.3):
         super(LeakyReLU, self).__init__()
         self.alpha = alpha
@@ -40,12 +37,8 @@
         return pos + neg
 
     def get_config(self):
-<<<<<<< HEAD
         return {"name": self.__class__.__name__,
                 "input_shape": self.input_shape}
-=======
-        return {"name":self.__class__.__name__,
-        "input_shape":self.input_shape}
 
 
 class ParametricSoftplus(MaskedLayer):
@@ -57,11 +50,12 @@
             http://journals.plos.org/ploscompbiol/article?id=10.1371/journal.pcbi.1003143
     '''
     def __init__(self, input_shape, alpha_init=0.2, beta_init=5.0):
-        super(ParametricSoftplus,self).__init__()
+
+        super(ParametricSoftplus, self).__init__()
         self.alpha_init = alpha_init
         self.beta_init = beta_init
-        self.alphas = shared_scalars(input_shape, alpha_init)
-        self.betas = shared_scalars(input_shape, beta_init)
+        self.alphas = sharedX(alpha_init * np.ones(input_shape))
+        self.betas = sharedX(beta_init * np.ones(input_shape))
         self.params = [self.alphas, self.betas]
         self.input_shape = input_shape
 
@@ -70,8 +64,7 @@
         return T.nnet.softplus(self.betas * X) * self.alphas
 
     def get_config(self):
-        return {"name":self.__class__.__name__,
-            "input_shape":self.input_shape,
-            "alpha_init":self.alpha_init,
-            "beta_init":self.beta_init}
->>>>>>> 84a3b5ae
+        return {"name": self.__class__.__name__,
+                "input_shape": self.input_shape,
+                "alpha_init": self.alpha_init,
+                "beta_init": self.beta_init}